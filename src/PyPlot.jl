--- conflicted
+++ resolved
@@ -262,15 +262,8 @@
         Main.IJulia.push_postexecute_hook(close_queued_figs)
         Main.IJulia.push_posterror_hook(close_queued_figs)
     end
-<<<<<<< HEAD
-    
-    if mpl_backend != :none
-        pltm[:switch_backend](mpl_backend)
-    elseif isjulia_display[1]
-=======
 
     if isjulia_display[1]
->>>>>>> e72310cd
         if backend != "Agg"
             plt[:switch_backend]("Agg")
         end
