name: CI
on:
  pull_request:
  push:
    branches:
      - master
    tags: '*'
jobs:
  test:
    name: Julia ${{ matrix.version }} - ${{ matrix.os }} - ${{ matrix.arch }} - ${{ github.event_name }}
    runs-on: ${{ matrix.os }}
    strategy:
      fail-fast: false
      matrix:
        version:
          - '1.0'
          - '1'
#          - 'nightly'
        os:
          - ubuntu-latest
          - macOS-latest
          - windows-latest
        arch:
          - x64
    steps:
      - name: Install matplotlib
        run: if [ "$RUNNER_OS" = "Linux" ]; then sudo apt-get install -y python3-matplotlib; fi
        shell: bash
<<<<<<< HEAD
      - uses: actions/checkout@v2
      - uses: julia-actions/setup-julia@v2
=======
      - uses: actions/checkout@v4
      - uses: julia-actions/setup-julia@v1
>>>>>>> 34d1c391
        with:
          version: ${{ matrix.version }}
          arch: ${{ matrix.arch }}
      - uses: actions/cache@v4
        env:
          cache-name: cache-artifacts
        with:
          path: ~/.julia/artifacts
          key: ${{ runner.os }}-test-${{ env.cache-name }}-${{ hashFiles('**/Project.toml') }}
          restore-keys: |
            ${{ runner.os }}-test-${{ env.cache-name }}-
            ${{ runner.os }}-test-
            ${{ runner.os }}-
      - uses: julia-actions/julia-buildpkg@v1
      - uses: julia-actions/julia-runtest@v1
      - uses: julia-actions/julia-processcoverage@v1
      - uses: codecov/codecov-action@v1
        with:
          file: lcov.info<|MERGE_RESOLUTION|>--- conflicted
+++ resolved
@@ -26,13 +26,8 @@
       - name: Install matplotlib
         run: if [ "$RUNNER_OS" = "Linux" ]; then sudo apt-get install -y python3-matplotlib; fi
         shell: bash
-<<<<<<< HEAD
-      - uses: actions/checkout@v2
+      - uses: actions/checkout@v4
       - uses: julia-actions/setup-julia@v2
-=======
-      - uses: actions/checkout@v4
-      - uses: julia-actions/setup-julia@v1
->>>>>>> 34d1c391
         with:
           version: ${{ matrix.version }}
           arch: ${{ matrix.arch }}
